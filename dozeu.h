--- conflicted
+++ resolved
@@ -528,28 +528,15 @@
 	__m128i s = _mm_load_si128((__m128i const *)(&dz_cswgv(_p)->s)); /* print_vector(s); */
 #define _update_vector(_p) { \
 	__m128i sc = _calc_score_profile(_p); \
-<<<<<<< HEAD
-	__m128i te = _mm_subs_epu16(_mm_max_epu16(e, _mm_subs_epu16(s, giv)), gev1); \
+	__m128i te = _mm_subs_epu16(_mm_max_epu16(e, _mm_subs_epu16(s, div)), dev); \
 	/* print_vector(_mm_alignr_epi8(s, ps, 14)); */ print_vector(sc); \
 	__m128i ts = _mm_max_epu16(te, _mm_subs_epu16(_mm_adds_epu16(sc, _mm_alignr_epi8(s, ps, 14)), ofs)); ps = s; \
-	__m128i tf = _mm_max_epu16(_mm_subs_epu16(ts, giv), _mm_subs_epu16(_mm_srli_si128(f, 14), gev1)); \
-	tf = _mm_max_epu16(tf, _mm_subs_epu16(_mm_slli_si128(tf, 2), gev1)); \
-	tf = _mm_max_epu16(tf, _mm_subs_epu16(_mm_slli_si128(tf, 4), gev2)); \
-	tf = _mm_max_epu16(tf, _mm_subs_epu16(_mm_slli_si128(tf, 8), gev4)); \
+	__m128i tf = _mm_max_epu16(_mm_subs_epu16(ts, iiv), _mm_subs_epu16(_mm_srli_si128(f, 14), iev1)); \
+	tf = _mm_max_epu16(tf, _mm_subs_epu16(_mm_slli_si128(tf, 2), iev1)); \
+	tf = _mm_max_epu16(tf, _mm_subs_epu16(_mm_slli_si128(tf, 4), iev2)); \
+	tf = _mm_max_epu16(tf, _mm_subs_epu16(_mm_slli_si128(tf, 8), iev4)); \
 	ts = _mm_max_epu16(ts, tf); \
-	print_vector(ts); \
 	maxv = _mm_max_epu16(maxv, _add_bonus(_p, ts)); \
-=======
-	__m128i te = _mm_subs_epi16(_mm_max_epi16(e, _mm_subs_epi16(s, div)), dev); \
-	/* print_vector(_mm_alignr_epi8(s, ps, 14)); */ print_vector(sc); \
-	__m128i ts = _mm_max_epi16(te, _mm_adds_epi16(sc, _mm_alignr_epi8(s, ps, 14))); ps = s; \
-	__m128i tf = _mm_max_epi16(_mm_subs_epi16(ts, iiv), _mm_subs_epi16(_mm_alignr_epi8(minv, f, 14), iev1)); \
-	tf = _mm_max_epi16(tf, _mm_subs_epi16(_mm_alignr_epi8(tf, minv, 14), iev1)); \
-	tf = _mm_max_epi16(tf, _mm_subs_epi16(_mm_alignr_epi8(tf, minv, 12), iev2)); \
-	tf = _mm_max_epi16(tf, _mm_subs_epi16(_mm_alignr_epi8(tf, minv, 8), iev4)); \
-	ts = _mm_max_epi16(ts, tf); \
-	maxv = _mm_max_epi16(maxv, _add_bonus(_p, ts)); \
->>>>>>> aca628ae
 	/* print_vector(te); */ print_vector(_add_bonus(_p, ts)); /* print_vector(tf); */ print_vector(maxv); \
 	e = te; f = tf; s = ts; \
 }
@@ -649,14 +636,14 @@
 
 	/* fill the root (the leftmost) column; first init vectors */
 	__m128i s = _mm_setr_epi16(
-		dz_add_ofs(         0),
-		dz_add_ofs(  -(gi+ge)),
-		dz_add_ofs(-(gi+2*ge)),
-		dz_add_ofs(-(gi+3*ge)),
-		dz_add_ofs(-(gi+4*ge)),
-		dz_add_ofs(-(gi+5*ge)),
-		dz_add_ofs(-(gi+6*ge)),
-		dz_add_ofs(-(gi+7*ge))
+		dz_add_ofs(0),
+		dz_add_ofs(-(ins_open +     ins_extend)),
+		dz_add_ofs(-(ins_open + 2 * ins_extend)),
+		dz_add_ofs(-(ins_open + 3 * ins_extend)),
+		dz_add_ofs(-(ins_open + 4 * ins_extend)),
+		dz_add_ofs(-(ins_open + 5 * ins_extend)),
+		dz_add_ofs(-(ins_open + 6 * ins_extend)),
+		dz_add_ofs(-(ins_open + 7 * ins_extend))
 	);
 	__m128i const e = _mm_set1_epi16(dz_add_ofs(DZ_CELL_MIN));
 	__m128i const xtv = _mm_set1_epi16(dz_add_ofs(-self->xt));
@@ -665,27 +652,21 @@
 	for(size_t p = 0; p < max_gap_len / L; p++) {
 		__m128i const f = s;
 		if(dz_unlikely(_test_xdrop(s, xtv))) { debug("p(%lu)", p); w.r.epos = p; break; }
-<<<<<<< HEAD
 		_store_vector(&dp[p]); print_vector(s);
 		if(p == 0) {
 			/* reset s vector */
 			s = _mm_setr_epi16(
-				dz_add_ofs(       -gi),
-				dz_add_ofs(  -(gi+ge)),
-				dz_add_ofs(-(gi+2*ge)),
-				dz_add_ofs(-(gi+3*ge)),
-				dz_add_ofs(-(gi+4*ge)),
-				dz_add_ofs(-(gi+5*ge)),
-				dz_add_ofs(-(gi+6*ge)),
-				dz_add_ofs(-(gi+7*ge))
+				dz_add_ofs(-ins_open),
+				dz_add_ofs(-(ins_open +     ins_extend)),
+				dz_add_ofs(-(ins_open + 2 * ins_extend)),
+				dz_add_ofs(-(ins_open + 3 * ins_extend)),
+				dz_add_ofs(-(ins_open + 4 * ins_extend)),
+				dz_add_ofs(-(ins_open + 5 * ins_extend)),
+				dz_add_ofs(-(ins_open + 6 * ins_extend)),
+				dz_add_ofs(-(ins_open + 7 * ins_extend))
 			);
 		}
-		s = _mm_subs_epu16(s, _mm_slli_epi16(gev, 3));		/* gev[i] * 8 */
-=======
-		_store_vector(&dp[p]);
-		if(p == 0) { s = _mm_setr_epi16(-gi, -(gi+ge), -(gi+2*ge), -(gi+3*ge), -(gi+4*ge), -(gi+5*ge), -(gi+6*ge), -(gi+7*ge)); }
-		s = _mm_subs_epi16(s, _mm_slli_epi16(iev, 3));
->>>>>>> aca628ae
+		s = _mm_subs_epu16(s, _mm_slli_epi16(iev, 3));		/* iev[i] * 8 */
 	}
 
 	/* done; create and return a forefront object */
@@ -1167,11 +1148,7 @@
 		do { \
 			if(_test_xdrop(s, xtv)) { break; } \
 			_store_vector(&cdp[w.r.epos]); w.r.epos++; \
-<<<<<<< HEAD
-			f = _mm_subs_epu16(f, gev8); s = _mm_subs_epu16(s, gev8); \
-=======
-			f = _mm_subs_epi16(f, iev8); s = _mm_subs_epi16(s, iev8); \
->>>>>>> aca628ae
+			f = _mm_subs_epu16(f, iev8); s = _mm_subs_epu16(s, iev8); \
 		} while(w.r.epos < query->blen); \
 	} \
 dz_pp_cat(_forefront_, __LINE__):; \
@@ -1216,14 +1193,7 @@
 		_mm_store_si128((__m128i *)conv, _mm_load_si128((__m128i const *)&conv_fr[rlen > 0 ? 0 : 16]));
 	#endif
 
-<<<<<<< HEAD
-	__m128i const minv = _mm_set1_epi16(dz_add_ofs(DZ_CELL_MIN));
-	__m128i const giv = _mm_load_si128((__m128i const *)self->giv);
-	__m128i const gev1 = _mm_load_si128((__m128i const *)self->gev);
-	__m128i const gev2 = _mm_add_epi16(gev1, gev1);
-	__m128i const gev4 = _mm_slli_epi16(gev1, 2);
-	__m128i const gev8 = _mm_slli_epi16(gev1, 3);
-=======
+	/* constant */
 	__m128i const minv = _mm_set1_epi16(DZ_CELL_MIN);
 
 	/* insertion penalties */
@@ -1237,7 +1207,6 @@
 	__m128i const div = _mm_load_si128((__m128i const *)self->div);
 	__m128i const dev = _mm_load_si128((__m128i const *)self->dev);
 
->>>>>>> aca628ae
 
 	struct dz_forefront_s w = { { UINT32_MAX, 0 }, 0, 0, 0, 0, 0, 0, NULL, NULL };	/* uint32_t spos, epos, max, inc; struct dz_query_s const *query; struct dz_cap_s const *cap; */ \
 	w.rlen = rlen;
@@ -1605,11 +1574,7 @@
 	#define _ins(_idx) { \
 		if(_vector_idx(idx - 1) >= cap->r.spos && score == (uint16_t)_s(f, cap, idx)) { \
 			_debug(I); \
-<<<<<<< HEAD
-			while(_vector_idx(idx - 1) >= cap->r.spos && score != (uint16_t)(_s(s, cap, idx - 1) - self->gev[0] - self->giv[0])) { \
-=======
-			while(_vector_idx(idx - 1) >= cap->r.spos && score != _s(s, cap, idx - 1) - self->iev[0] - self->iiv[0]) { \
->>>>>>> aca628ae
+			while(_vector_idx(idx - 1) >= cap->r.spos && score != (uint16_t)(_s(s, cap, idx - 1) - self->iev[0] - self->iiv[0])) { \
 				*--path = (DZ_CIGAR_OP>>16) & 0xff; cnt[2]++; score = _s(f, cap, idx - 1); idx--; _debug(I); \
 			} \
 			*--path = (DZ_CIGAR_OP>>16) & 0xff; cnt[2]++; score = _s(s, cap, idx - 1); idx--; \
@@ -1619,11 +1584,7 @@
 	#define _del(_idx) { \
 		if(dz_inside(pcap->r.spos, _vector_idx(idx), pcap->r.epos) && score == (uint16_t)_s(e, cap, idx)) { \
 			_debug(D); \
-<<<<<<< HEAD
-			while(dz_inside(pcap->r.spos, _vector_idx(idx), pcap->r.epos) && score == (uint16_t)(_s(e, pcap, idx) - self->gev[0])) { \
-=======
-			while(dz_inside(pcap->r.spos, _vector_idx(idx), pcap->r.epos) && score == _s(e, pcap, idx) - self->iev[0]) { \
->>>>>>> aca628ae
+			while(dz_inside(pcap->r.spos, _vector_idx(idx), pcap->r.epos) && score == (uint16_t)(_s(e, pcap, idx) - self->iev[0])) { \
 				*--path = (DZ_CIGAR_OP>>24) & 0xff; cnt[3]++; score = _s(e, pcap, idx); _load_prev_cap(e, score, _idx); _debug(D); \
 			} \
 			*--path = (DZ_CIGAR_OP>>24) & 0xff; cnt[3]++; score = _s(s, pcap, idx); rch = _load_prev_cap(s, score, _idx); \
